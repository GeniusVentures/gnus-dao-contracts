--- conflicted
+++ resolved
@@ -28,18 +28,10 @@
 
     /// @notice Restricts function access to the contract owner
     /// @dev Uses LibDiamond storage to verify ownership
-<<<<<<< HEAD
-    modifier onlySuperAdminRole {
+    modifier onlySuperAdminRole() {
         if (LibDiamond.diamondStorage().contractOwner != _msgSender()) {
             revert OnlySuperAdminAllowed();
         }
-=======
-    modifier onlySuperAdminRole() {
-        require(
-            LibDiamond.diamondStorage().contractOwner == _msgSender(),
-            "Only SuperAdmin allowed"
-        );
->>>>>>> 071af653
         _;
     }
 
@@ -64,37 +56,7 @@
     function diamondInitialize100() public initializer {
         address sender = _msgSender();
         emit InitLog(sender, "diamondInitialize100 Function called");
-<<<<<<< HEAD
-
-        // Set up roles and permissions
-        _grantRole(DEFAULT_ADMIN_ROLE, _msgSender());
-        _grantRole(UPGRADER_ROLE, _msgSender());
-
-        // Enable ERC20 interface support
-        LibDiamond.diamondStorage().supportedInterfaces[type(IERC20Upgradeable).interfaceId] = true;
-
-        // Additional initialization for version 1.0.0 can be added here
-    }
-
-    /// @notice Upgrades the diamond from version 0.0.0 to 1.0.0
-    /// @dev Handles migration logic when upgrading from version 0.0.0
-    /// @custom:security Verify upgrade is authorized
-    function diamondUpgrade100() public onlySuperAdminRole {
-        address sender = _msgSender();
-        emit InitLog(sender, "diamondUpgrade100 Function called");
-
-        // Migration logic from version 0.0.0 to 1.0.0
-        // This can include:
-        // - Updating storage layouts
-        // - Migrating data
-        // - Adding new roles
-        // - Enabling new interfaces
-        
-        // Example: Ensure ERC20 interface is still enabled
-        LibDiamond.diamondStorage().supportedInterfaces[type(IERC20Upgradeable).interfaceId] = true;
-=======
         // Set up initial roles and permissions for version 1.0.0 by calling 0.0.0 initializer
         diamondInitialize000();
->>>>>>> 071af653
     }
 }